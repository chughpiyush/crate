package org.cratedb.action.parser;

import org.cratedb.action.sql.NodeExecutionContext;
import org.cratedb.action.sql.ParsedStatement;
import org.cratedb.sql.SQLParseException;
import org.cratedb.sql.parser.StandardException;
import org.cratedb.sql.parser.parser.*;
import org.elasticsearch.common.collect.Tuple;
import org.elasticsearch.common.xcontent.XContentBuilder;
import org.elasticsearch.common.xcontent.XContentFactory;

import java.io.IOException;
import java.util.*;

/**
 * This class is responsible for generating XContent from the SQL Syntax Tree.
 * Currently only Select statements are supported that are translated into
 * Elasticsearch Query-Json in XContentBuilder format.
 * <p/>
 * Starting point of this class is @{link #generate(CursorNode)}
 * <p/>
 * The generated XContent is then available via the XContentBuilder that can be accessed
 * using the @{link #getXContentBuilder()} method.
 */
public class XContentGenerator {

    private final ParsedStatement stmt;
    private XContentBuilder jsonBuilder;

    private NodeExecutionContext.TableExecutionContext tableContext;
    private boolean requireVersion = false;

    /**
     * The operators here are a redefinition of those defined in {@link
     * BinaryRelationalOperatorNode}
     * There they are not static so they can't be used in the rangeQueryOperatorMap further below.
     */
    static class SQLOperatorTypes {
        static final int EQUALS = 1;
        static final int NOT_EQUALS = 2;
        static final int GREATER_THAN = 3;
        static final int GREATER_EQUALS = 4;
        static final int LESS_THAN = 5;
        static final int LESS_EQUALS = 6;
    }

    private static Map<Integer, String> rangeQueryOperatorMap = new HashMap<Integer, String>() {{
        put(SQLOperatorTypes.GREATER_THAN, "gt");
        put(SQLOperatorTypes.GREATER_EQUALS, "gte");
        put(SQLOperatorTypes.LESS_THAN, "lt");
        put(SQLOperatorTypes.LESS_EQUALS, "lte");
    }};

    public XContentGenerator(ParsedStatement stmt) throws StandardException {
        this.stmt = stmt;
        try {
            jsonBuilder = XContentFactory.jsonBuilder().startObject();
        } catch (IOException ex) {
            throw new StandardException(ex);
        }
    }

    public void generate(DeleteNode node) throws IOException, StandardException {
        SelectNode selectNode = (SelectNode) node.getResultSetNode();
        generate(selectNode.getFromList());
        whereClause(selectNode.getWhereClause());
    }

    public void generate(UpdateNode node) throws IOException, StandardException {

        jsonBuilder.startObject("query");
        whereClause(((SelectNode) node.getResultSetNode()).getWhereClause());
        jsonBuilder.endObject();

        jsonBuilder.startObject("facets");
        jsonBuilder.startObject("sql");
        jsonBuilder.startObject("sql");

        jsonBuilder.field("stmt", stmt.stmt());
        if (stmt.hasArgs()) {
            jsonBuilder.field("args", stmt.args());
        }
        jsonBuilder.endObject();
        jsonBuilder.endObject();
        jsonBuilder.endObject();


    }

    public void generate(CursorNode node) throws IOException, StandardException {

        if (node.statementToString().equals("SELECT")) {
            if (node.getOrderByList() != null) {
                generate(node.getOrderByList());
            }

            generate((SelectNode) node.getResultSetNode());

            offsetClause(node.getOffsetClause());
            fetchFirstClause(node.getFetchFirstClause());
        } else {
            throw new SQLParseException("unsupported sql statement: " + node.statementToString());
        }
    }

    private void offsetClause(ValueNode node) throws IOException, StandardException {
        fieldFromParamNodeOrConstantNode(node, "from");
    }

    private void fetchFirstClause(ValueNode node) throws IOException, StandardException {
        fieldFromParamNodeOrConstantNode(node, "size");
    }

    private void fieldFromParamNodeOrConstantNode(ValueNode node, String fieldName)
            throws IOException, StandardException {
        if (node == null) {
            return;
        }
        if (node.isParameterNode()) {
            jsonBuilder.field(fieldName, stmt.args()[((ParameterNode) node).getParameterNumber()]);
        } else {
            jsonBuilder.field(fieldName, ((ConstantNode) node).getValue());
        }
    }

    private void whereClause(ValueNode node) throws IOException, StandardException {
        if (node != null) {
            generate(node);
        } else {
            jsonBuilder.field("match_all", new HashMap());
        }
    }

    private void generate(SelectNode node) throws IOException, StandardException {
        jsonBuilder.startObject("query");
        generate(node.getFromList());

        whereClause(node.getWhereClause());
        jsonBuilder.endObject();

        generate(node.getResultColumns());

        // only include the version if it was explicitly selected.
        if (requireVersion) {
            jsonBuilder.field("version", true);
        }
    }

    private void generate(OrderByList node) throws IOException {
        jsonBuilder.startArray("sort");

        for (OrderByColumn column : node) {
            jsonBuilder.startObject()
                    .startObject(column.getExpression().getColumnName())
                    .field("order", column.isAscending() ? "asc" : "desc")
                    .field("ignore_unmapped", true)
                    .endObject()
                    .endObject();
        }

        jsonBuilder.endArray();
    }

    private void generate(FromList fromList) throws StandardException {
        if (fromList.size() != 1) {
            throw new SQLParseException(
                    "Only exactly one from table is allowed, got: " + fromList.size());
        }
        FromTable table = fromList.get(0);
        if (!(table instanceof FromBaseTable)) {
            throw new SQLParseException(
                    "From type " + table.getClass().getName() + " not supported");
        }
        String name = table.getTableName().getTableName();
        tableContext = stmt.context().tableContext(name);
        if (tableContext == null) {
            throw new SQLParseException("No table definition found for " + name);
        }
        stmt.addIndex(name);
    }

    private void generate(ResultColumnList columnList) throws IOException, StandardException {
        Set<String> fields = new LinkedHashSet<String>();

        if (columnList == null) {
            return;
        }
        for (ResultColumn column : columnList) {
            if (column instanceof AllResultColumn) {
                for (String name : tableContext.allCols()) {
                    stmt.addOutputField(name, name);
                    fields.add(name);
                }
                continue;
            }

            String columnName = column.getExpression().getColumnName();
            String columnAlias = column.getName();
            if (columnName == null) {
                // column is a constantValue (e.g. "select 1 from ...");
                String columnValue = "";
                if (column.getExpression() instanceof NumericConstantNode) {
                    columnValue = ((NumericConstantNode) column.getExpression()).getValue()
                            .toString();
                } else if (column.getExpression() instanceof CharConstantNode) {
                    columnValue = ((CharConstantNode) column.getExpression()).getValue()
                            .toString();
                }
                throw new SQLParseException(
                        "selecting constant values (select " + columnValue + " from ...) is not " +
                                "supported");
            }

            if (columnName.startsWith("_")) {
                // treat this as internal, so this is not a field
                if (columnName.equals("_version")) {
                    requireVersion = true;
                }
            } else if (column.getExpression() instanceof NestedColumnReference) {
                // resolve XContent input and SQL output path from nested column path nodes
                NestedColumnReference nestedColumnReference = (NestedColumnReference) column
                        .getExpression();

                if (nestedColumnReference.pathContainsNumeric()) {
                    throw new SQLParseException("Selecting nested column array indexes is not " +
                            "supported");
                }

                fields.add(nestedColumnReference.xcontentPathString());
                columnName = nestedColumnReference.xcontentPathString();
                if (columnAlias == column.getExpression().getColumnName()) {
                    // if no alias ("AS") is defined, use the SQL syntax for the output column
                    // name
                    columnAlias = nestedColumnReference.sqlPathString();
                }
            } else {
                // this should be a normal field which will also be extracted from the source for
                // us in the search hit, so it is always safe to add it to the fields
                fields.add(columnName);
            }
<<<<<<< HEAD
            stmt.addOutputField(column.getName(), columnName);
=======
            outputFields.add(new Tuple<String, String>(columnAlias, columnName));
>>>>>>> 42acd926
        }
        if (fields.size() > 0) {
            jsonBuilder.field("fields", fields);
        }
    }

    private void generate(Integer operatorType, ColumnReference left, Object right)
            throws IOException, StandardException {

        String columnName = left.getColumnName();
        if (left instanceof NestedColumnReference) {
            NestedColumnReference nestedColumnReference = (NestedColumnReference) left;
            if (nestedColumnReference.pathContainsNumeric()) {
                throw new SQLParseException("Filtering by nested column array indexes is not " +
                        "supported");
            }
            columnName = nestedColumnReference.xcontentPathString();
        }

        if (operatorType == SQLOperatorTypes.EQUALS) {
            jsonBuilder.startObject("term")
<<<<<<< HEAD
                    .field(left.getColumnName(), right)
                    .endObject();
        } else if (rangeQueryOperatorMap.containsKey(operatorType)) {
            jsonBuilder.startObject("range")
                    .startObject(left.getColumnName())
                    .field(rangeQueryOperatorMap.get(operatorType), right)
                    .endObject()
                    .endObject();
        } else if (operatorType == SQLOperatorTypes.NOT_EQUALS) {
            jsonBuilder.startObject("bool")
                    .startObject("must_not")
                    .startObject("term").field(left.getColumnName(), right).endObject()
                    .endObject()
                    .endObject();
=======
                .field(columnName, right)
                .endObject();
        } else if (rangeQueryOperatorMap.containsKey(operatorType)) {
            jsonBuilder.startObject("range")
                .startObject(columnName)
                .field(rangeQueryOperatorMap.get(operatorType), right)
                .endObject()
                .endObject();
        } else if (operatorType == SQLOperatorTypes.NOT_EQUALS) {
            jsonBuilder.startObject("bool")
                .startObject("must_not")
                .startObject("term").field(columnName, right).endObject()
                .endObject()
                .endObject();
>>>>>>> 42acd926
        } else {
            throw new SQLParseException("Unhandled operator: " + operatorType.toString());
        }
    }

    private void generate(Integer operatorType, ColumnReference left, ConstantNode right)
            throws IOException, StandardException {
        // if an operator is added here the swapOperator method should also be extended.

        String columnName = left.getColumnName();
        if (left instanceof NestedColumnReference) {
            NestedColumnReference nestedColumnReference = (NestedColumnReference) left;
            if (nestedColumnReference.pathContainsNumeric()) {
                throw new SQLParseException("Filtering by nested column array index is not " +
                        "supported");
            }
            columnName = ((NestedColumnReference) left).xcontentPathString();
        }

        if (operatorType == SQLOperatorTypes.EQUALS) {
            jsonBuilder.startObject("term")
                    .field(columnName, right.getValue())
                    .endObject();
        } else if (rangeQueryOperatorMap.containsKey(operatorType)) {
            jsonBuilder.startObject("range")
                    .startObject(columnName)
                    .field(rangeQueryOperatorMap.get(operatorType), right.getValue())
                    .endObject()
                    .endObject();
        } else if (operatorType == SQLOperatorTypes.NOT_EQUALS) {
            jsonBuilder.startObject("bool")
                    .startObject("must_not")
                    .startObject("term").field(columnName, right.getValue()).endObject()
                    .endObject()
                    .endObject();
        } else {
            throw new SQLParseException("Unhandled operator: " + operatorType.toString());
        }
    }

    /**
     * if the fieldName is on the right side and the value on the left the operator needs to be
     * switched
     * E.g.
     * 4 < pos
     * is translated to
     * pos > 4
     *
     * @param operatorType
     * @return the swapped operator
     */
    private Integer swapOperator(Integer operatorType) {

        switch (operatorType) {
            case SQLOperatorTypes.GREATER_THAN:
                return SQLOperatorTypes.LESS_THAN;
            case SQLOperatorTypes.GREATER_EQUALS:
                return SQLOperatorTypes.LESS_EQUALS;
            case SQLOperatorTypes.LESS_THAN:
                return SQLOperatorTypes.GREATER_THAN;
            case SQLOperatorTypes.LESS_EQUALS:
                return SQLOperatorTypes.GREATER_EQUALS;
            case SQLOperatorTypes.EQUALS:
                return operatorType;
            case SQLOperatorTypes.NOT_EQUALS:
                return operatorType;
            default:
                throw new SQLParseException("unsupported operator " + operatorType.toString());
        }
    }

    private void generate(Integer operatorType, ValueNode left, ValueNode right)
            throws IOException, StandardException {
        if (left instanceof ColumnReference
                && (right instanceof NumericConstantNode || right instanceof CharConstantNode)) {
            generate(operatorType, (ColumnReference) left, (ConstantNode) right);
            return;
        } else if ((left instanceof NumericConstantNode || left instanceof CharConstantNode)
                && right instanceof ColumnReference) {
            generate(swapOperator(operatorType), (ColumnReference) right, (ConstantNode) left);
            return;
<<<<<<< HEAD
        } else if (left.getNodeType() == NodeTypes.COLUMN_REFERENCE && (right instanceof
                ParameterNode)) {
            generate(operatorType, (ColumnReference) left,
                    stmt.args()[((ParameterNode) right).getParameterNumber()]);
=======
        } else if (left instanceof ColumnReference && (right instanceof ParameterNode)) {
            generate(operatorType, (ColumnReference)left, params[((ParameterNode) right).getParameterNumber()]);
>>>>>>> 42acd926
            return;
        }

        generate(left);
        generate(right);
    }

    private void generate(BinaryRelationalOperatorNode node)
            throws IOException, StandardException {
        generate(node.getOperatorType(), node.getLeftOperand(), node.getRightOperand());
    }

    private void generate(OrNode node) throws IOException, StandardException {
        jsonBuilder.startObject("bool")
                .field("minimum_should_match", 1)
                .startArray("should");

        jsonBuilder.startObject();
        generate(node.getLeftOperand());
        jsonBuilder.endObject();
        jsonBuilder.startObject();
        generate(node.getRightOperand());
        jsonBuilder.endObject();

        jsonBuilder.endArray().endObject();
    }

    private void generate(AndNode node) throws IOException, StandardException {
        jsonBuilder.startObject("bool")
                .field("minimum_should_match", 1)
                .startArray("must");

        jsonBuilder.startObject();
        generate(node.getLeftOperand());
        jsonBuilder.endObject();
        jsonBuilder.startObject();
        generate(node.getRightOperand());
        jsonBuilder.endObject();

        jsonBuilder.endArray().endObject();
    }

    private void generate(IsNullNode node) throws IOException, StandardException {
        jsonBuilder
                .startObject("filtered")
                .startObject("filter")
                .startObject("missing")
                .field("field", node.getOperand().getColumnName())
                .field("existence", true)
                .field("null_value", true)
                .endObject()
                .endObject()
                .endObject();
    }

    private void generate(NotNode node) throws IOException, StandardException {
        jsonBuilder.startObject("bool").startObject("must_not");
        generate(node.getOperand());
        jsonBuilder.endObject().endObject();
    }

    private void generate(ValueNode node) throws IOException, StandardException {

        if (node instanceof BinaryRelationalOperatorNode) {
            generate((BinaryRelationalOperatorNode) node);
        } else if (node instanceof IsNullNode) {
            generate((IsNullNode) node);
        } else if (node instanceof NotNode) {
            generate((NotNode) node);
        } else if (node.getNodeType() == NodeTypes.AND_NODE) {
            generate((AndNode) node);
        } else if (node.getNodeType() == NodeTypes.OR_NODE) {
            generate((OrNode) node);
        } else {
            throw new SQLParseException("Unhandled node " + node.toString());
        }
    }

    public XContentBuilder getXContentBuilder() throws StandardException {
        try {
            jsonBuilder = jsonBuilder.endObject();
        } catch (IOException ex) {
            throw new StandardException(ex);
        }
        return jsonBuilder;
    }


}<|MERGE_RESOLUTION|>--- conflicted
+++ resolved
@@ -238,11 +238,8 @@
                 // us in the search hit, so it is always safe to add it to the fields
                 fields.add(columnName);
             }
-<<<<<<< HEAD
-            stmt.addOutputField(column.getName(), columnName);
-=======
-            outputFields.add(new Tuple<String, String>(columnAlias, columnName));
->>>>>>> 42acd926
+
+            stmt.addOutputField(columnAlias, columnName);
         }
         if (fields.size() > 0) {
             jsonBuilder.field("fields", fields);
@@ -264,22 +261,6 @@
 
         if (operatorType == SQLOperatorTypes.EQUALS) {
             jsonBuilder.startObject("term")
-<<<<<<< HEAD
-                    .field(left.getColumnName(), right)
-                    .endObject();
-        } else if (rangeQueryOperatorMap.containsKey(operatorType)) {
-            jsonBuilder.startObject("range")
-                    .startObject(left.getColumnName())
-                    .field(rangeQueryOperatorMap.get(operatorType), right)
-                    .endObject()
-                    .endObject();
-        } else if (operatorType == SQLOperatorTypes.NOT_EQUALS) {
-            jsonBuilder.startObject("bool")
-                    .startObject("must_not")
-                    .startObject("term").field(left.getColumnName(), right).endObject()
-                    .endObject()
-                    .endObject();
-=======
                 .field(columnName, right)
                 .endObject();
         } else if (rangeQueryOperatorMap.containsKey(operatorType)) {
@@ -294,7 +275,6 @@
                 .startObject("term").field(columnName, right).endObject()
                 .endObject()
                 .endObject();
->>>>>>> 42acd926
         } else {
             throw new SQLParseException("Unhandled operator: " + operatorType.toString());
         }
@@ -376,15 +356,8 @@
                 && right instanceof ColumnReference) {
             generate(swapOperator(operatorType), (ColumnReference) right, (ConstantNode) left);
             return;
-<<<<<<< HEAD
-        } else if (left.getNodeType() == NodeTypes.COLUMN_REFERENCE && (right instanceof
-                ParameterNode)) {
-            generate(operatorType, (ColumnReference) left,
-                    stmt.args()[((ParameterNode) right).getParameterNumber()]);
-=======
         } else if (left instanceof ColumnReference && (right instanceof ParameterNode)) {
-            generate(operatorType, (ColumnReference)left, params[((ParameterNode) right).getParameterNumber()]);
->>>>>>> 42acd926
+            generate(operatorType, (ColumnReference)left, stmt.args()[((ParameterNode) right).getParameterNumber()]);
             return;
         }
 
